--- conflicted
+++ resolved
@@ -29,11 +29,6 @@
     UNBOUNDED
 };
 
-<<<<<<< HEAD
-void EMD_wrap(int n1,int n2, double *X, double *Y,double *D, double *G,
-              double* alpha, double* beta, double *cost, int max_iter);
-=======
-int EMD_wrap(int n1,int n2, double *X, double *Y,double *D, double *G, double *cost, int max_iter);
->>>>>>> 16697047
+int EMD_wrap(int n1,int n2, double *X, double *Y,double *D, double *G, double* alpha, double* beta, double *cost, int max_iter);
 
 #endif