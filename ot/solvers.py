--- conflicted
+++ resolved
@@ -20,7 +20,8 @@
                      entropic_semirelaxed_fused_gromov_wasserstein2,
                      entropic_semirelaxed_gromov_wasserstein2)
 from .partial import partial_gromov_wasserstein2, entropic_partial_gromov_wasserstein2
-from .bregman import empirical_sinkhorn
+
+
 
 
 #, entropic_gromov_wasserstein2, entropic_fused_gromov_wasserstein2
@@ -853,32 +854,14 @@
 
 
 
-<<<<<<< HEAD
-########## ot.solve_sample function ###########
-
-from .bregman import empirical_sinkhorn
-from .utils import unif, dist
-=======
-
-
-
-################################## WORK IN PROGRESS #####################################
-
-## Implementation of the ot.solve_sample function 
-## Function isn't complete, still work in progress for reg == 0 / reg is None case (and unbalanced cases)
-
-
-from .utils import unif, list_to_array, dist, OTResultLazy
-from .bregman import empirical_sinkhorn
->>>>>>> 3df3b77d
-
+
+##### new ot.solve_sample function 
 
 def solve_sample(X_s, X_t, a=None, b=None, metric='sqeuclidean', reg=None, reg_type="KL", unbalanced=None,
           unbalanced_type='KL', is_Lazy=False, batch_size=None, n_threads=1, max_iter=None, plan_init=None,
           potentials_init=None, tol=None, verbose=False):
     
     r"""Solve the discrete optimal transport problem using the samples in the source and target domains.
-    It returns either a :any:`OTResult` or :any:`OTResultLazy` object.
 
     The function solves the following general optimal transport problem
 
@@ -930,20 +913,7 @@
 
     Returns
     -------
-<<<<<<< HEAD
-    
-=======
-
-    res_lazy : OTResultLazy()
-        Result of the optimization problem. This class only returns a partial OT plan and the OT dual potentials to reduce memory costs. 
-        The information can be obtained as follows:
-
-        - res.lazy_plan : OT plan computed on a subsample of X_s and X_t 
-        - res.potentials : OT dual potentials
-
-        See :any:`OTResultLazy` for more information.
-
->>>>>>> 3df3b77d
+
     res : OTResult()
         Result of the optimization problem. The information can be obtained as follows:
 
@@ -953,17 +923,10 @@
         - res.value_linear : Linear OT loss with the optimal OT plan
 
         See :any:`OTResult` for more information.
+
+    """
     
-
-    """
-<<<<<<< HEAD
     # Detect backend
-=======
-    
-    X_s, X_t = list_to_array(X_s,X_t)
-    
-    # detect backend
->>>>>>> 3df3b77d
     arr = [X_s,X_t]
     if a is not None:
         arr.append(a)
@@ -971,24 +934,17 @@
         arr.append(b)
     nx = get_backend(*arr)
 
-<<<<<<< HEAD
-    # Create uniform weights if not given
-=======
     # create uniform weights if not given
->>>>>>> 3df3b77d
     ns, nt = X_s.shape[0], X_t.shape[0]
     if a is None:
         a = nx.from_numpy(unif(ns), type_as=X_s)
     if b is None:
         b = nx.from_numpy(unif(nt), type_as=X_s)
 
-<<<<<<< HEAD
-    if metric is not 'sqeuclidean':
-        raise (NotImplementedError('Only implemented for sqeuclidean metric'))
-
-
-=======
->>>>>>> 3df3b77d
+    if metric != 'sqeuclidean':
+        raise (NotImplementedError('Not implemented metric = {} (only sqeulidean)'.format(metric)))
+
+
     # default values for solutions
     potentials = None
     lazy_plan = None
@@ -1021,17 +977,9 @@
                 potentials = (log["u"], log["v"])
 
                 # compute lazy_plan
-<<<<<<< HEAD
-                pass
-=======
-                ns_lazy, nt_lazy = 100, 100 # size of the lazy_plan (subplan)
-                M = dist(X_s[:ns_lazy,:], X_t[:nt_lazy,:], metric)
-                K = nx.exp(M / (-reg))
-                lazy_plan = u[:ns_lazy].reshape((-1, 1)) * K * v[:nt_lazy].reshape((1, -1))
-
-                res_lazy = OTResultLazy(potentials=potentials, lazy_plan=lazy_plan, backend=nx)
-                return res_lazy
->>>>>>> 3df3b77d
+                # ...
+
+                raise (NotImplementedError('Not implemented balanced with regularization'))
             
             else:
                 raise (NotImplementedError('Not implemented unbalanced_type="{}" with regularization'.format(unbalanced_type)))
@@ -1041,12 +989,4 @@
         M = dist(X_s, X_t, metric) 
         
         res = solve(M, a, b, reg, reg_type, unbalanced, unbalanced_type, n_threads, max_iter, plan_init, potentials_init, tol, verbose)
-        return res
-
-
-
-<<<<<<< HEAD
-
-
-=======
->>>>>>> 3df3b77d
+        return res